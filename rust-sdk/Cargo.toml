[package]
name = "eppo"
version = "4.0.1"
edition = "2021"
description = "Eppo SDK for Rust"
homepage = "https://docs.geteppo.com/sdks/server-sdks/rust"
repository = "https://github.com/Eppo-exp/rust-sdk"
license = "MIT"
keywords = ["eppo", "feature-flags"]
categories = ["config"]
rust-version = "1.71.1"

[dependencies]
<<<<<<< HEAD
eppo_core = { version = "4.1.0", path = "../eppo_core" }
=======
eppo_core = { version = "=4.1.0", path = "../eppo_core" }
>>>>>>> a2786aff
log = { version = "0.4.21", features = ["kv", "kv_serde"] }
serde_json = "1.0.116"

[[example]]
name = "simple"

[dev-dependencies]
chrono = "0.4.38"
env_logger = { version = "0.11.3", features = ["unstable-kv"] }<|MERGE_RESOLUTION|>--- conflicted
+++ resolved
@@ -11,11 +11,7 @@
 rust-version = "1.71.1"
 
 [dependencies]
-<<<<<<< HEAD
-eppo_core = { version = "4.1.0", path = "../eppo_core" }
-=======
 eppo_core = { version = "=4.1.0", path = "../eppo_core" }
->>>>>>> a2786aff
 log = { version = "0.4.21", features = ["kv", "kv_serde"] }
 serde_json = "1.0.116"
 
