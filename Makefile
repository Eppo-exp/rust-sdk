--- conflicted
+++ resolved
@@ -38,20 +38,12 @@
 # Build only the `fastly-edge-assignments` package for WASM
 .PHONY: fastly-edge-assignments-build
 fastly-edge-assignments-build:
-<<<<<<< HEAD
-	@$(MAKE) -C fastly-edge-assignments build
-=======
 	rustup target add $(WASM_TARGET)
 	cd fastly-edge-assignments
 	cargo build --release --target $(WASM_TARGET)
->>>>>>> 9c74cfa7
 
 # Test only the `fastly-edge-assignments` package
 .PHONY: fastly-edge-assignments-test
 fastly-edge-assignments-test:
-<<<<<<< HEAD
-	@$(MAKE) -C fastly-edge-assignments test
-=======
 	cd fastly-edge-assignments
-	cargo test --target $(WASM_TARGET)
->>>>>>> 9c74cfa7
+	cargo test --target $(WASM_TARGET)