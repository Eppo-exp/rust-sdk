[package]
name = "eppo_client"
# TODO: this version and lib/eppo_client/version.rb should be in sync
version = "3.2.1"
edition = "2021"
license = "MIT"
publish = false
rust-version = "1.71.1"

[lib]
crate-type = ["cdylib"]

[dependencies]
env_logger = { version = "0.11.3", features = ["unstable-kv"] }
<<<<<<< HEAD
eppo_core = { version = "4.0.1" }
=======
eppo_core = { version = "4.1.0", features = ["vendored"] }
>>>>>>> c1117b86
log = { version = "0.4.21", features = ["kv_serde"] }
magnus = { version = "0.6.4" }
serde = { version = "1.0.203", features = ["derive"] }
serde_magnus = "0.8.1"
rb-sys = "0.9"
serde_json = "1.0.128"<|MERGE_RESOLUTION|>--- conflicted
+++ resolved
@@ -12,11 +12,7 @@
 
 [dependencies]
 env_logger = { version = "0.11.3", features = ["unstable-kv"] }
-<<<<<<< HEAD
-eppo_core = { version = "4.0.1" }
-=======
 eppo_core = { version = "4.1.0", features = ["vendored"] }
->>>>>>> c1117b86
 log = { version = "0.4.21", features = ["kv_serde"] }
 magnus = { version = "0.6.4" }
 serde = { version = "1.0.203", features = ["derive"] }
